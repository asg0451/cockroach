Setting	Type	Default	Description	Class
admission.epoch_lifo.enabled	boolean	false	when true, epoch-LIFO behavior is enabled when there is significant delay in admission	application
admission.epoch_lifo.epoch_closing_delta_duration	duration	5ms	the delta duration before closing an epoch, for epoch-LIFO admission control ordering	application
admission.epoch_lifo.epoch_duration	duration	100ms	the duration of an epoch, for epoch-LIFO admission control ordering	application
admission.epoch_lifo.queue_delay_threshold_to_switch_to_lifo	duration	105ms	the queue delay encountered by a (tenant,priority) for switching to epoch-LIFO ordering	application
admission.sql_kv_response.enabled	boolean	true	when true, work performed by the SQL layer when receiving a KV response is subject to admission control	application
admission.sql_sql_response.enabled	boolean	true	when true, work performed by the SQL layer when receiving a DistSQL response is subject to admission control	application
bulkio.backup.deprecated_full_backup_with_subdir.enabled	boolean	false	when true, a backup command with a user specified subdirectory will create a full backup at the subdirectory if no backup already exists at that subdirectory	application
bulkio.backup.file_size	byte size	128 MiB	target size for individual data files produced during BACKUP	application
bulkio.backup.read_timeout	duration	5m0s	amount of time after which a read attempt is considered timed out, which causes the backup to fail	application
bulkio.backup.read_with_priority_after	duration	1m0s	amount of time since the read-as-of time above which a BACKUP should use priority when retrying reads	application
changefeed.aggregator.flush_jitter	float	0.1	jitter aggregator flushes as a fraction of min_checkpoint_frequency. This setting has no effect if min_checkpoint_frequency is set to 0.	application
changefeed.backfill.concurrent_scan_requests	integer	0	number of concurrent scan requests per node issued during a backfill	application
changefeed.backfill.scan_request_size	integer	524288	the maximum number of bytes returned by each scan request	application
changefeed.batch_reduction_retry.enabled (alias: changefeed.batch_reduction_retry_enabled)	boolean	false	if true, kafka changefeeds upon erroring on an oversized batch will attempt to resend the messages with progressively lower batch sizes	application
changefeed.default_range_distribution_strategy	enumeration	default	configures how work is distributed among nodes for a given changefeed. for the most balanced distribution, use `balanced_simple`. changing this setting will not override locality restrictions [default = 0, balanced_simple = 1]	application
changefeed.event_consumer_worker_queue_size	integer	16	if changefeed.event_consumer_workers is enabled, this setting sets the maxmimum number of events which a worker can buffer	application
changefeed.event_consumer_workers	integer	0	the number of workers to use when processing events: <0 disables, 0 assigns a reasonable default, >0 assigns the setting value. for experimental/core changefeeds and changefeeds using parquet format, this is disabled	application
changefeed.fast_gzip.enabled	boolean	true	use fast gzip implementation	application
changefeed.frontier_highwater_lag_checkpoint_threshold	duration	10m0s	controls the maximum the high-water mark is allowed to lag behind the leading spans of the frontier before per-span checkpointing is enabled; if 0, checkpointing due to high-water lag is disabled	application
changefeed.memory.per_changefeed_limit	byte size	512 MiB	controls amount of data that can be buffered per changefeed	application
changefeed.min_highwater_advance	duration	0s	minimum amount of time the changefeed high water mark must advance for it to be eligible for checkpointing; Default of 0 will checkpoint every time frontier advances, as long as the rate of checkpointing keeps up with the rate of frontier changes	application
changefeed.node_throttle_config	string		specifies node level throttling configuration for all changefeeeds	application
changefeed.protect_timestamp.max_age	duration	96h0m0s	fail the changefeed if the protected timestamp age exceeds this threshold; 0 disables expiration	application
changefeed.protect_timestamp_interval	duration	10m0s	controls how often the changefeed forwards its protected timestamp to the resolved timestamp	application
changefeed.schema_feed.read_with_priority_after	duration	1m0s	retry with high priority if we were not able to read descriptors for too long; 0 disables	application
changefeed.sink_io_workers	integer	0	the number of workers used by changefeeds when sending requests to the sink (currently the batching versions of webhook, pubsub, and kafka sinks that are enabled by changefeed.new_<sink type>_sink_enabled only): <0 disables, 0 assigns a reasonable default, >0 assigns the setting value	application
cloudstorage.azure.concurrent_upload_buffers	integer	1	controls the number of concurrent buffers that will be used by the Azure client when uploading chunks.Each buffer can buffer up to cloudstorage.write_chunk.size of memory during an upload	application
cloudstorage.azure.read.node_burst_limit	byte size	0 B	burst limit on number of bytes per second per node across operations writing to the designated cloud storage provider if non-zero	application
cloudstorage.azure.read.node_rate_limit	byte size	0 B	limit on number of bytes per second per node across operations writing to the designated cloud storage provider if non-zero	application
cloudstorage.azure.write.node_burst_limit	byte size	0 B	burst limit on number of bytes per second per node across operations writing to the designated cloud storage provider if non-zero	application
cloudstorage.azure.write.node_rate_limit	byte size	0 B	limit on number of bytes per second per node across operations writing to the designated cloud storage provider if non-zero	application
cloudstorage.gs.read.node_burst_limit	byte size	0 B	burst limit on number of bytes per second per node across operations writing to the designated cloud storage provider if non-zero	application
cloudstorage.gs.read.node_rate_limit	byte size	0 B	limit on number of bytes per second per node across operations writing to the designated cloud storage provider if non-zero	application
cloudstorage.gs.write.node_burst_limit	byte size	0 B	burst limit on number of bytes per second per node across operations writing to the designated cloud storage provider if non-zero	application
cloudstorage.gs.write.node_rate_limit	byte size	0 B	limit on number of bytes per second per node across operations writing to the designated cloud storage provider if non-zero	application
cloudstorage.http.custom_ca	string		custom root CA (appended to system's default CAs) for verifying certificates when interacting with HTTPS storage	application
cloudstorage.http.read.node_burst_limit	byte size	0 B	burst limit on number of bytes per second per node across operations writing to the designated cloud storage provider if non-zero	application
cloudstorage.http.read.node_rate_limit	byte size	0 B	limit on number of bytes per second per node across operations writing to the designated cloud storage provider if non-zero	application
cloudstorage.http.write.node_burst_limit	byte size	0 B	burst limit on number of bytes per second per node across operations writing to the designated cloud storage provider if non-zero	application
cloudstorage.http.write.node_rate_limit	byte size	0 B	limit on number of bytes per second per node across operations writing to the designated cloud storage provider if non-zero	application
cloudstorage.nodelocal.read.node_burst_limit	byte size	0 B	burst limit on number of bytes per second per node across operations writing to the designated cloud storage provider if non-zero	application
cloudstorage.nodelocal.read.node_rate_limit	byte size	0 B	limit on number of bytes per second per node across operations writing to the designated cloud storage provider if non-zero	application
cloudstorage.nodelocal.write.node_burst_limit	byte size	0 B	burst limit on number of bytes per second per node across operations writing to the designated cloud storage provider if non-zero	application
cloudstorage.nodelocal.write.node_rate_limit	byte size	0 B	limit on number of bytes per second per node across operations writing to the designated cloud storage provider if non-zero	application
cloudstorage.nullsink.read.node_burst_limit	byte size	0 B	burst limit on number of bytes per second per node across operations writing to the designated cloud storage provider if non-zero	application
cloudstorage.nullsink.read.node_rate_limit	byte size	0 B	limit on number of bytes per second per node across operations writing to the designated cloud storage provider if non-zero	application
cloudstorage.nullsink.write.node_burst_limit	byte size	0 B	burst limit on number of bytes per second per node across operations writing to the designated cloud storage provider if non-zero	application
cloudstorage.nullsink.write.node_rate_limit	byte size	0 B	limit on number of bytes per second per node across operations writing to the designated cloud storage provider if non-zero	application
cloudstorage.s3.read.node_burst_limit	byte size	0 B	burst limit on number of bytes per second per node across operations writing to the designated cloud storage provider if non-zero	application
cloudstorage.s3.read.node_rate_limit	byte size	0 B	limit on number of bytes per second per node across operations writing to the designated cloud storage provider if non-zero	application
cloudstorage.s3.write.node_burst_limit	byte size	0 B	burst limit on number of bytes per second per node across operations writing to the designated cloud storage provider if non-zero	application
cloudstorage.s3.write.node_rate_limit	byte size	0 B	limit on number of bytes per second per node across operations writing to the designated cloud storage provider if non-zero	application
cloudstorage.timeout	duration	10m0s	the timeout for import/export storage operations	application
cloudstorage.userfile.read.node_burst_limit	byte size	0 B	burst limit on number of bytes per second per node across operations writing to the designated cloud storage provider if non-zero	application
cloudstorage.userfile.read.node_rate_limit	byte size	0 B	limit on number of bytes per second per node across operations writing to the designated cloud storage provider if non-zero	application
cloudstorage.userfile.write.node_burst_limit	byte size	0 B	burst limit on number of bytes per second per node across operations writing to the designated cloud storage provider if non-zero	application
cloudstorage.userfile.write.node_rate_limit	byte size	0 B	limit on number of bytes per second per node across operations writing to the designated cloud storage provider if non-zero	application
cluster.auto_upgrade.enabled	boolean	true	disable automatic cluster version upgrade until reset	application
cluster.organization	string		organization name	system-visible
cluster.preserve_downgrade_option	string		disable (automatic or manual) cluster version upgrade from the specified version until reset	application
debug.zip.redact_addresses.enabled	boolean	false	enables the redaction of hostnames and ip addresses in debug zip	application
diagnostics.active_query_dumps.enabled	boolean	true	experimental: enable dumping of anonymized active queries to disk when node is under memory pressure	system-visible
diagnostics.forced_sql_stat_reset.interval	duration	2h0m0s	interval after which the reported SQL Stats are reset even if not collected by telemetry reporter. It has a max value of 24H.	application
diagnostics.memory_monitoring_dumps.enabled	boolean	true	enable dumping of memory monitoring state at the same time as heap profiles are taken	system-visible
diagnostics.reporting.enabled	boolean	true	enable reporting diagnostic metrics to cockroach labs, but is ignored for Trial or Free licenses	application
diagnostics.reporting.interval	duration	1h0m0s	interval at which diagnostics data should be reported	application
enterprise.license	string		the encoded cluster license	system-visible
external.graphite.endpoint	string		if nonempty, push server metrics to the Graphite or Carbon server at the specified host:port	application
external.graphite.interval	duration	10s	the interval at which metrics are pushed to Graphite (if enabled)	application
feature.backup.enabled	boolean	true	set to true to enable backups, false to disable; default is true	application
feature.changefeed.enabled	boolean	true	set to true to enable changefeeds, false to disable; default is true	application
feature.export.enabled	boolean	true	set to true to enable exports, false to disable; default is true	application
feature.import.enabled	boolean	true	set to true to enable imports, false to disable; default is true	application
feature.restore.enabled	boolean	true	set to true to enable restore, false to disable; default is true	application
feature.schema_change.enabled	boolean	true	set to true to enable schema changes, false to disable; default is true	application
feature.stats.enabled	boolean	true	set to true to enable CREATE STATISTICS/ANALYZE, false to disable; default is true	application
jobs.retention_time	duration	336h0m0s	the amount of time for which records for completed jobs are retained	application
kv.bulk_sst.target_size	byte size	16 MiB	target size for SSTs emitted from export requests; export requests (i.e. BACKUP) may buffer up to the sum of kv.bulk_sst.target_size and kv.bulk_sst.max_allowed_overage in memory	system-visible
kv.closed_timestamp.follower_reads.enabled (alias: kv.closed_timestamp.follower_reads_enabled)	boolean	true	allow (all) replicas to serve consistent historical reads based on closed timestamp information	system-visible
kv.closed_timestamp.lead_for_global_reads_override	duration	0s	if nonzero, overrides the lead time that global_read ranges use to publish closed timestamps	system-visible
kv.closed_timestamp.side_transport_interval	duration	200ms	the interval at which the closed timestamp side-transport attempts to advance each range's closed timestamp; set to 0 to disable the side-transport	system-visible
kv.closed_timestamp.target_duration	duration	3s	if nonzero, attempt to provide closed timestamp notifications for timestamps trailing cluster time by approximately this duration	system-visible
kv.dist_sender.circuit_breaker.cancellation.enabled	boolean	true	when enabled, in-flight requests will be cancelled when the circuit breaker trips	application
kv.dist_sender.circuit_breaker.cancellation.write_grace_period	duration	10s	how long after the circuit breaker trips to cancel write requests (these can't retry internally, so should be long enough to allow quorum/lease recovery)	application
kv.dist_sender.circuit_breaker.probe.interval	duration	3s	interval between replica probes	application
kv.dist_sender.circuit_breaker.probe.threshold	duration	3s	duration of errors or stalls after which a replica will be probed	application
kv.dist_sender.circuit_breaker.probe.timeout	duration	3s	timeout for replica probes	application
kv.dist_sender.circuit_breakers.mode	enumeration	liveness range only	set of ranges to trip circuit breakers for failing or stalled replicas [no ranges = 0, liveness range only = 1, all ranges = 2]	application
kv.protectedts.reconciliation.interval	duration	5m0s	the frequency for reconciling jobs with protected timestamp records	system-visible
kv.rangefeed.client.stream_startup_rate	integer	100	controls the rate per second the client will initiate new rangefeed stream for a single range; 0 implies unlimited	application
kv.rangefeed.closed_timestamp_refresh_interval	duration	3s	the interval at which closed-timestamp updatesare delivered to rangefeeds; set to 0 to use kv.closed_timestamp.side_transport_interval	system-visible
kv.rangefeed.enabled	boolean	false	if set, rangefeed registration is enabled	system-visible
kv.transaction.max_intents_bytes	integer	4194304	maximum number of bytes used to track locks in transactions	application
kv.transaction.max_refresh_spans_bytes	integer	4194304	maximum number of bytes used to track refresh spans in serializable transactions	application
kv.transaction.randomized_anchor_key.enabled	boolean	false	dictates whether a transactions anchor key is randomized or not	application
kv.transaction.reject_over_max_intents_budget.enabled	boolean	false	if set, transactions that exceed their lock tracking budget (kv.transaction.max_intents_bytes) are rejected instead of having their lock spans imprecisely compressed	application
kv.transaction.write_pipelining.locking_reads.enabled	boolean	true	if enabled, transactional locking reads are pipelined through Raft consensus	application
kv.transaction.write_pipelining.ranged_writes.enabled	boolean	true	if enabled, transactional ranged writes are pipelined through Raft consensus	application
kv.transaction.write_pipelining.enabled (alias: kv.transaction.write_pipelining_enabled)	boolean	true	if enabled, transactional writes are pipelined through Raft consensus	application
kv.transaction.write_pipelining.max_batch_size (alias: kv.transaction.write_pipelining_max_batch_size)	integer	128	if non-zero, defines that maximum size batch that will be pipelined through Raft consensus	application
obs.tablemetadata.automatic_updates.enabled	boolean	false	enables automatic updates of the table metadata cache system.table_metadata	application
obs.tablemetadata.data_valid_duration	duration	20m0s	the duration for which the data in system.table_metadata is considered valid	application
schedules.backup.gc_protection.enabled	boolean	true	enable chaining of GC protection across backups run as part of a schedule	application
security.client_cert.subject_required.enabled	boolean	false	mandates a requirement for subject role to be set for db user	system-visible
security.ocsp.mode	enumeration	off	use OCSP to check whether TLS certificates are revoked. If the OCSP server is unreachable, in strict mode all certificates will be rejected and in lax mode all certificates will be accepted. [off = 0, lax = 1, strict = 2]	application
security.ocsp.timeout	duration	3s	timeout before considering the OCSP server unreachable	application
server.auth_log.sql_connections.enabled	boolean	false	if set, log SQL client connect and disconnect events to the SESSIONS log channel (note: may hinder performance on loaded nodes)	application
server.auth_log.sql_sessions.enabled	boolean	false	if set, log verbose SQL session authentication events to the SESSIONS log channel (note: may hinder performance on loaded nodes). Session start and end events are always logged regardless of this setting; disable the SESSIONS log channel to suppress them.	application
server.authentication_cache.enabled	boolean	true	enables a cache used during authentication to avoid lookups to system tables when retrieving per-user authentication-related information	application
server.child_metrics.enabled	boolean	false	enables the exporting of child metrics, additional prometheus time series with extra labels	application
server.client_cert_expiration_cache.capacity	integer	1000	the maximum number of client cert expirations stored	application
server.clock.forward_jump_check.enabled (alias: server.clock.forward_jump_check_enabled)	boolean	false	if enabled, forward clock jumps > max_offset/2 will cause a panic	application
server.clock.persist_upper_bound_interval	duration	0s	the interval between persisting the wall time upper bound of the clock. The clock does not generate a wall time greater than the persisted timestamp and will panic if it sees a wall time greater than this value. When cockroach starts, it waits for the wall time to catch-up till this persisted timestamp. This guarantees monotonic wall time across server restarts. Not setting this or setting a value of 0 disables this feature.	application
server.eventlog.enabled	boolean	true	if set, logged notable events are also stored in the table system.eventlog	application
server.eventlog.ttl	duration	2160h0m0s	if nonzero, entries in system.eventlog older than this duration are periodically purged	application
server.host_based_authentication.configuration	string		host-based authentication configuration to use during connection authentication	application
server.hot_ranges_request.node.timeout	duration	5m0s	the duration allowed for a single node to return hot range data before the request is cancelled; if set to 0, there is no timeout	application
server.hsts.enabled	boolean	false	if true, HSTS headers will be sent along with all HTTP requests. The headers will contain a max-age setting of one year. Browsers honoring the header will always use HTTPS to access the DB Console. Ensure that TLS is correctly configured prior to enabling.	application
server.http.base_path	string	/	path to redirect the user to upon succcessful login	application
server.identity_map.configuration	string		system-identity to database-username mappings	application
server.jwt_authentication.audience	string		sets accepted audience values for JWT logins over the SQL interface	application
server.jwt_authentication.claim	string		sets the JWT claim that is parsed to get the username	application
server.jwt_authentication.client.timeout	duration	15s	sets the client timeout for external calls made during JWT authentication (e.g. fetching JWKS, etc.)	application
server.jwt_authentication.enabled	boolean	false	enables or disables JWT login for the SQL interface	application
server.jwt_authentication.issuers.configuration (alias: server.jwt_authentication.issuers)	string		sets accepted issuer values for JWT logins over the SQL interface which can be a single issuer URL string or a JSON string containing an array of issuer URLs or a JSON object containing map of issuer URLS to JWKS URIs	application
server.jwt_authentication.issuers.custom_ca	string		sets the PEM encoded custom root CA for verifying certificates while fetching JWKS	application
server.jwt_authentication.jwks	string	"{""keys"":[]}"	sets the public key set for JWT logins over the SQL interface (JWKS format)	application
server.jwt_authentication.jwks_auto_fetch.enabled	boolean	false	enables or disables automatic fetching of JWKS from the issuer's well-known endpoint or JWKS URI set in JWTAuthIssuersConfig. If this is enabled, the server.jwt_authentication.jwks will be ignored.	application
server.ldap_authentication.client.tls_certificate	string		sets the client certificate PEM for establishing mTLS connection with LDAP server	application
server.ldap_authentication.client.tls_key	string		sets the client key PEM for establishing mTLS connection with LDAP server	application
server.ldap_authentication.domain.custom_ca	string		sets the PEM encoded custom root CA for verifying domain certificates when establishing connection with LDAP server	application
server.log_gc.max_deletions_per_cycle	integer	1000	the maximum number of entries to delete on each purge of log-like system tables	application
server.log_gc.period	duration	1h0m0s	the period at which log-like system tables are checked for old entries	application
server.max_connections_per_gateway	integer	-1	the maximum number of SQL connections per gateway allowed at a given time (note: this will only limit future connection attempts and will not affect already established connections). Negative values result in unlimited number of connections. Superusers are not affected by this limit.	application
server.max_open_transactions_per_gateway	integer	-1	the maximum number of open SQL transactions per gateway allowed at a given time. Negative values result in unlimited number of connections. Superusers are not affected by this limit.	application
server.oidc_authentication.autologin.enabled (alias: server.oidc_authentication.autologin)	boolean	false	if true, logged-out visitors to the DB Console will be automatically redirected to the OIDC login endpoint	application
server.oidc_authentication.button_text	string	Log in with your OIDC provider	text to show on button on DB Console login page to login with your OIDC provider (only shown if OIDC is enabled)	application
server.oidc_authentication.claim_json_key	string		sets JSON key of principal to extract from payload after OIDC authentication completes (usually email or sid)	application
server.oidc_authentication.client.timeout	duration	15s	sets the client timeout for external calls made during OIDC authentication (e.g. authorization code flow, etc.)	application
server.oidc_authentication.client_id	string		sets OIDC client id	application
server.oidc_authentication.client_secret	string		sets OIDC client secret	application
server.oidc_authentication.enabled	boolean	false	enables or disabled OIDC login for the DB Console	application
server.oidc_authentication.principal_regex	string	(.+)	regular expression to apply to extracted principal (see claim_json_key setting) to translate to SQL user (golang regex format, must include 1 grouping to extract)	application
server.oidc_authentication.provider_url	string		sets OIDC provider URL ({provider_url}/.well-known/openid-configuration must resolve)	application
server.oidc_authentication.redirect_url	string	https://localhost:8080/oidc/v1/callback	sets OIDC redirect URL via a URL string or a JSON string containing a required `redirect_urls` key with an object that maps from region keys to URL strings (URLs should point to your load balancer and must route to the path /oidc/v1/callback)	application
server.oidc_authentication.scopes	string	openid	sets OIDC scopes to include with authentication request (space delimited list of strings, required to start with `openid`)	application
server.redact_sensitive_settings.enabled	boolean	false	enables or disables the redaction of sensitive settings in the output of SHOW CLUSTER SETTINGS and SHOW ALL CLUSTER SETTINGS for users without the MODIFYCLUSTERSETTING privilege	application
server.shutdown.connections.timeout (alias: server.shutdown.connection_wait)	duration	0s	the maximum amount of time a server waits for all SQL connections to be closed before proceeding with a drain. (note that the --drain-wait parameter for cockroach node drain may need adjustment after changing this setting)	application
server.shutdown.initial_wait (alias: server.shutdown.drain_wait)	duration	0s	the amount of time a server waits in an unready state before proceeding with a drain (note that the --drain-wait parameter for cockroach node drain may need adjustment after changing this setting. --drain-wait is to specify the duration of the whole draining process, while server.shutdown.initial_wait is to set the wait time for health probes to notice that the node is not ready.)	application
server.shutdown.transactions.timeout (alias: server.shutdown.query_wait)	duration	10s	the timeout for waiting for active transactions to finish during a drain (note that the --drain-wait parameter for cockroach node drain may need adjustment after changing this setting)	application
server.sql_tcp_keep_alive.count	integer	3	maximum number of probes that will be sent out before a connection is dropped because it's unresponsive (Linux and Darwin only)	application
server.sql_tcp_keep_alive.interval	duration	10s	time between keep alive probes and idle time before probes are sent out	application
server.time_until_store_dead	duration	5m0s	the time after which if there is no new gossiped information about a store, it is considered dead	application
server.user_login.cert_password_method.auto_scram_promotion.enabled	boolean	true	whether to automatically promote cert-password authentication to use SCRAM	application
server.user_login.downgrade_scram_stored_passwords_to_bcrypt.enabled	boolean	true	if server.user_login.password_encryption=crdb-bcrypt, this controls whether to automatically re-encode stored passwords using scram-sha-256 to crdb-bcrypt	application
server.user_login.min_password_length	integer	1	the minimum length accepted for passwords set in cleartext via SQL. Note that a value lower than 1 is ignored: passwords cannot be empty in any case. This setting only applies when adding new users or altering an existing user's password; it will not affect existing logins.	application
server.user_login.password_encryption	enumeration	scram-sha-256	which hash method to use to encode cleartext passwords passed via ALTER/CREATE USER/ROLE WITH PASSWORD [crdb-bcrypt = 2, scram-sha-256 = 3]	application
server.user_login.password_hashes.default_cost.crdb_bcrypt	integer	10	the hashing cost to use when storing passwords supplied as cleartext by SQL clients with the hashing method crdb-bcrypt (allowed range: 4-31)	application
server.user_login.password_hashes.default_cost.scram_sha_256	integer	10610	the hashing cost to use when storing passwords supplied as cleartext by SQL clients with the hashing method scram-sha-256 (allowed range: 4096-240000000000)	application
server.user_login.rehash_scram_stored_passwords_on_cost_change.enabled	boolean	true	if server.user_login.password_hashes.default_cost.scram_sha_256 differs from, the cost in a stored hash, this controls whether to automatically re-encode stored passwords using scram-sha-256 with the new default cost	application
server.user_login.timeout	duration	10s	timeout after which client authentication times out if some system range is unavailable (0 = no timeout)	application
server.user_login.upgrade_bcrypt_stored_passwords_to_scram.enabled	boolean	true	if server.user_login.password_encryption=scram-sha-256, this controls whether to automatically re-encode stored passwords using crdb-bcrypt to scram-sha-256	application
server.web_session.purge.ttl	duration	1h0m0s	if nonzero, entries in system.web_sessions older than this duration are periodically purged	application
server.web_session.timeout (alias: server.web_session_timeout)	duration	168h0m0s	the duration that a newly created web session will be valid	application
sql.auth.change_own_password.enabled	boolean	false	controls whether a user is allowed to change their own password, even if they have no other privileges	application
sql.auth.grant_option_for_owner.enabled	boolean	true	determines whether the GRANT OPTION for privileges is implicitly given to the owner of an object	application
sql.auth.grant_option_inheritance.enabled	boolean	true	determines whether the GRANT OPTION for privileges is inherited through role membership	application
sql.auth.public_schema_create_privilege.enabled	boolean	true	determines whether to grant all users the CREATE privileges on the public schema when it is created	application
sql.auth.resolve_membership_single_scan.enabled	boolean	true	determines whether to populate the role membership cache with a single scan	application
sql.closed_session_cache.capacity	integer	1000	the maximum number of sessions in the cache	application
sql.closed_session_cache.time_to_live	integer	3600	the maximum time to live, in seconds	application
sql.contention.event_store.capacity	byte size	64 MiB	the in-memory storage capacity per-node of contention event store	application
sql.contention.event_store.duration_threshold	duration	0s	minimum contention duration to cause the contention events to be collected into crdb_internal.transaction_contention_events	application
sql.contention.record_serialization_conflicts.enabled	boolean	true	enables recording 40001 errors with conflicting txn meta as SERIALIZATION_CONFLICTcontention events into crdb_internal.transaction_contention_events	application
sql.contention.txn_id_cache.max_size	byte size	64 MiB	the maximum byte size TxnID cache will use (set to 0 to disable)	application
sql.cross_db_fks.enabled	boolean	false	if true, creating foreign key references across databases is allowed	application
sql.cross_db_sequence_owners.enabled	boolean	false	if true, creating sequences owned by tables from other databases is allowed	application
sql.cross_db_sequence_references.enabled	boolean	false	if true, sequences referenced by tables from other databases are allowed	application
sql.cross_db_views.enabled	boolean	false	if true, creating views that refer to other databases is allowed	application
sql.defaults.cost_scans_with_default_col_size.enabled	boolean	false	"setting to true uses the same size for all columns to compute scan cost
This cluster setting is being kept to preserve backwards-compatibility.
This session variable default should now be configured using ALTER ROLE... SET: https://www.cockroachlabs.com/docs/stable/alter-role.html"	application
sql.defaults.datestyle	enumeration	iso, mdy	"default value for DateStyle session setting [iso, mdy = 0, iso, dmy = 1, iso, ymd = 2]
This cluster setting is being kept to preserve backwards-compatibility.
This session variable default should now be configured using ALTER ROLE... SET: https://www.cockroachlabs.com/docs/stable/alter-role.html"	application
sql.defaults.default_hash_sharded_index_bucket_count	integer	16	"used as bucket count if bucket count is not specified in hash sharded index definition
This cluster setting is being kept to preserve backwards-compatibility.
This session variable default should now be configured using ALTER ROLE... SET: https://www.cockroachlabs.com/docs/stable/alter-role.html"	application
sql.defaults.default_int_size	integer	8	"the size, in bytes, of an INT type
This cluster setting is being kept to preserve backwards-compatibility.
This session variable default should now be configured using ALTER ROLE... SET: https://www.cockroachlabs.com/docs/stable/alter-role.html"	application
sql.defaults.disallow_full_table_scans.enabled	boolean	false	"setting to true rejects queries that have planned a full table scan; set large_full_scan_rows > 0 to allow small full table scans estimated to read fewer than large_full_scan_rows
This cluster setting is being kept to preserve backwards-compatibility.
This session variable default should now be configured using ALTER ROLE... SET: https://www.cockroachlabs.com/docs/stable/alter-role.html"	application
sql.defaults.distsql	enumeration	auto	"default distributed SQL execution mode [off = 0, auto = 1, on = 2, always = 3]
This cluster setting is being kept to preserve backwards-compatibility.
This session variable default should now be configured using ALTER ROLE... SET: https://www.cockroachlabs.com/docs/stable/alter-role.html"	application
sql.defaults.experimental_alter_column_type.enabled	boolean	false	"default value for experimental_alter_column_type session setting; enables the use of ALTER COLUMN TYPE for general conversions
This cluster setting is being kept to preserve backwards-compatibility.
This session variable default should now be configured using ALTER ROLE... SET: https://www.cockroachlabs.com/docs/stable/alter-role.html"	application
sql.defaults.experimental_distsql_planning	enumeration	off	"default experimental_distsql_planning mode; enables experimental opt-driven DistSQL planning [off = 0, on = 1]
This cluster setting is being kept to preserve backwards-compatibility.
This session variable default should now be configured using ALTER ROLE... SET: https://www.cockroachlabs.com/docs/stable/alter-role.html"	application
sql.defaults.experimental_enable_unique_without_index_constraints.enabled	boolean	false	"default value for experimental_enable_unique_without_index_constraints session setting;disables unique without index constraints by default
This cluster setting is being kept to preserve backwards-compatibility.
This session variable default should now be configured using ALTER ROLE... SET: https://www.cockroachlabs.com/docs/stable/alter-role.html"	application
sql.defaults.experimental_implicit_column_partitioning.enabled	boolean	false	"default value for experimental_enable_temp_tables; allows for the use of implicit column partitioning
This cluster setting is being kept to preserve backwards-compatibility.
This session variable default should now be configured using ALTER ROLE... SET: https://www.cockroachlabs.com/docs/stable/alter-role.html"	application
sql.defaults.experimental_temporary_tables.enabled	boolean	false	"default value for experimental_enable_temp_tables; allows for use of temporary tables by default
This cluster setting is being kept to preserve backwards-compatibility.
This session variable default should now be configured using ALTER ROLE... SET: https://www.cockroachlabs.com/docs/stable/alter-role.html"	application
sql.defaults.foreign_key_cascades_limit	integer	10000	"default value for foreign_key_cascades_limit session setting; limits the number of cascading operations that run as part of a single query
This cluster setting is being kept to preserve backwards-compatibility.
This session variable default should now be configured using ALTER ROLE... SET: https://www.cockroachlabs.com/docs/stable/alter-role.html"	application
sql.defaults.idle_in_session_timeout	duration	0s	"default value for the idle_in_session_timeout; default value for the idle_in_session_timeout session setting; controls the duration a session is permitted to idle before the session is terminated; if set to 0, there is no timeout
This cluster setting is being kept to preserve backwards-compatibility.
This session variable default should now be configured using ALTER ROLE... SET: https://www.cockroachlabs.com/docs/stable/alter-role.html"	application
sql.defaults.idle_in_transaction_session_timeout	duration	0s	"default value for the idle_in_transaction_session_timeout; controls the duration a session is permitted to idle in a transaction before the session is terminated; if set to 0, there is no timeout
This cluster setting is being kept to preserve backwards-compatibility.
This session variable default should now be configured using ALTER ROLE... SET: https://www.cockroachlabs.com/docs/stable/alter-role.html"	application
sql.defaults.implicit_select_for_update.enabled	boolean	true	"default value for enable_implicit_select_for_update session setting; enables FOR UPDATE locking during the row-fetch phase of mutation statements
This cluster setting is being kept to preserve backwards-compatibility.
This session variable default should now be configured using ALTER ROLE... SET: https://www.cockroachlabs.com/docs/stable/alter-role.html"	application
sql.defaults.insert_fast_path.enabled	boolean	true	"default value for enable_insert_fast_path session setting; enables a specialized insert path
This cluster setting is being kept to preserve backwards-compatibility.
This session variable default should now be configured using ALTER ROLE... SET: https://www.cockroachlabs.com/docs/stable/alter-role.html"	application
sql.defaults.intervalstyle	enumeration	postgres	"default value for IntervalStyle session setting [postgres = 0, iso_8601 = 1, sql_standard = 2]
This cluster setting is being kept to preserve backwards-compatibility.
This session variable default should now be configured using ALTER ROLE... SET: https://www.cockroachlabs.com/docs/stable/alter-role.html"	application
sql.defaults.large_full_scan_rows	float	0	"default value for large_full_scan_rows session variable which determines the table size at which full scans are considered large and disallowed when disallow_full_table_scans is set to true; set to 0 to reject all full table or full index scans when disallow_full_table_scans is true
This cluster setting is being kept to preserve backwards-compatibility.
This session variable default should now be configured using ALTER ROLE... SET: https://www.cockroachlabs.com/docs/stable/alter-role.html"	application
sql.defaults.locality_optimized_partitioned_index_scan.enabled	boolean	true	"default value for locality_optimized_partitioned_index_scan session setting; enables searching for rows in the current region before searching remote regions
This cluster setting is being kept to preserve backwards-compatibility.
This session variable default should now be configured using ALTER ROLE... SET: https://www.cockroachlabs.com/docs/stable/alter-role.html"	application
sql.defaults.lock_timeout	duration	0s	"default value for the lock_timeout; default value for the lock_timeout session setting; controls the duration a query is permitted to wait while attempting to acquire a lock on a key or while blocking on an existing lock in order to perform a non-locking read on a key; if set to 0, there is no timeout
This cluster setting is being kept to preserve backwards-compatibility.
This session variable default should now be configured using ALTER ROLE... SET: https://www.cockroachlabs.com/docs/stable/alter-role.html"	application
sql.defaults.on_update_rehome_row.enabled	boolean	true	"default value for on_update_rehome_row; enables ON UPDATE rehome_row() expressions to trigger on updates
This cluster setting is being kept to preserve backwards-compatibility.
This session variable default should now be configured using ALTER ROLE... SET: https://www.cockroachlabs.com/docs/stable/alter-role.html"	application
sql.defaults.optimizer_use_histograms.enabled	boolean	true	"default value for optimizer_use_histograms session setting; enables usage of histograms in the optimizer by default
This cluster setting is being kept to preserve backwards-compatibility.
This session variable default should now be configured using ALTER ROLE... SET: https://www.cockroachlabs.com/docs/stable/alter-role.html"	application
sql.defaults.optimizer_use_multicol_stats.enabled	boolean	true	"default value for optimizer_use_multicol_stats session setting; enables usage of multi-column stats in the optimizer by default
This cluster setting is being kept to preserve backwards-compatibility.
This session variable default should now be configured using ALTER ROLE... SET: https://www.cockroachlabs.com/docs/stable/alter-role.html"	application
sql.defaults.override_alter_primary_region_in_super_region.enabled	boolean	false	"default value for override_alter_primary_region_in_super_region; allows for altering the primary region even if the primary region is a member of a super region
This cluster setting is being kept to preserve backwards-compatibility.
This session variable default should now be configured using ALTER ROLE... SET: https://www.cockroachlabs.com/docs/stable/alter-role.html"	application
sql.defaults.override_multi_region_zone_config.enabled	boolean	false	"default value for override_multi_region_zone_config; allows for overriding the zone configs of a multi-region table or database
This cluster setting is being kept to preserve backwards-compatibility.
This session variable default should now be configured using ALTER ROLE... SET: https://www.cockroachlabs.com/docs/stable/alter-role.html"	application
sql.defaults.prefer_lookup_joins_for_fks.enabled	boolean	false	"default value for prefer_lookup_joins_for_fks session setting; causes foreign key operations to use lookup joins when possible
This cluster setting is being kept to preserve backwards-compatibility.
This session variable default should now be configured using ALTER ROLE... SET: https://www.cockroachlabs.com/docs/stable/alter-role.html"	application
sql.defaults.primary_region	string		"if not empty, all databases created without a PRIMARY REGION will implicitly have the given PRIMARY REGION
This cluster setting is being kept to preserve backwards-compatibility.
This session variable default should now be configured using ALTER ROLE... SET: https://www.cockroachlabs.com/docs/stable/alter-role.html"	application
sql.defaults.reorder_joins_limit	integer	8	"default number of joins to reorder
This cluster setting is being kept to preserve backwards-compatibility.
This session variable default should now be configured using ALTER ROLE... SET: https://www.cockroachlabs.com/docs/stable/alter-role.html"	application
sql.defaults.require_explicit_primary_keys.enabled	boolean	false	"default value for requiring explicit primary keys in CREATE TABLE statements
This cluster setting is being kept to preserve backwards-compatibility.
This session variable default should now be configured using ALTER ROLE... SET: https://www.cockroachlabs.com/docs/stable/alter-role.html"	application
sql.defaults.results_buffer.size	byte size	512 KiB	"default size of the buffer that accumulates results for a statement or a batch of statements before they are sent to the client. This can be overridden on an individual connection with the 'results_buffer_size' parameter. Note that auto-retries generally only happen while no results have been delivered to the client, so reducing this size can increase the number of retriable errors a client receives. On the other hand, increasing the buffer size can increase the delay until the client receives the first result row. Updating the setting only affects new connections. Setting to 0 disables any buffering.
This cluster setting is being kept to preserve backwards-compatibility.
This session variable default should now be configured using ALTER ROLE... SET: https://www.cockroachlabs.com/docs/stable/alter-role.html"	application
sql.defaults.serial_normalization	enumeration	rowid	"default handling of SERIAL in table definitions [rowid = 0, virtual_sequence = 1, sql_sequence = 2, sql_sequence_cached = 3, unordered_rowid = 4, sql_sequence_cached_node = 5]
This cluster setting is being kept to preserve backwards-compatibility.
This session variable default should now be configured using ALTER ROLE... SET: https://www.cockroachlabs.com/docs/stable/alter-role.html"	application
sql.defaults.statement_timeout	duration	0s	"default value for the statement_timeout; default value for the statement_timeout session setting; controls the duration a query is permitted to run before it is canceled; if set to 0, there is no timeout
This cluster setting is being kept to preserve backwards-compatibility.
This session variable default should now be configured using ALTER ROLE... SET: https://www.cockroachlabs.com/docs/stable/alter-role.html"	application
sql.defaults.stub_catalog_tables.enabled	boolean	true	"default value for stub_catalog_tables session setting
This cluster setting is being kept to preserve backwards-compatibility.
This session variable default should now be configured using ALTER ROLE... SET: https://www.cockroachlabs.com/docs/stable/alter-role.html"	application
sql.defaults.super_regions.enabled	boolean	false	"default value for enable_super_regions; allows for the usage of super regions
This cluster setting is being kept to preserve backwards-compatibility.
This session variable default should now be configured using ALTER ROLE... SET: https://www.cockroachlabs.com/docs/stable/alter-role.html"	application
sql.defaults.transaction_rows_read_err	integer	0	"the limit for the number of rows read by a SQL transaction which - once exceeded - will fail the transaction (or will trigger a logging event to SQL_INTERNAL_PERF for internal transactions); use 0 to disable
This cluster setting is being kept to preserve backwards-compatibility.
This session variable default should now be configured using ALTER ROLE... SET: https://www.cockroachlabs.com/docs/stable/alter-role.html"	application
sql.defaults.transaction_rows_read_log	integer	0	"the threshold for the number of rows read by a SQL transaction which - once exceeded - will trigger a logging event to SQL_PERF (or SQL_INTERNAL_PERF for internal transactions); use 0 to disable
This cluster setting is being kept to preserve backwards-compatibility.
This session variable default should now be configured using ALTER ROLE... SET: https://www.cockroachlabs.com/docs/stable/alter-role.html"	application
sql.defaults.transaction_rows_written_err	integer	0	"the limit for the number of rows written by a SQL transaction which - once exceeded - will fail the transaction (or will trigger a logging event to SQL_INTERNAL_PERF for internal transactions); use 0 to disable
This cluster setting is being kept to preserve backwards-compatibility.
This session variable default should now be configured using ALTER ROLE... SET: https://www.cockroachlabs.com/docs/stable/alter-role.html"	application
sql.defaults.transaction_rows_written_log	integer	0	"the threshold for the number of rows written by a SQL transaction which - once exceeded - will trigger a logging event to SQL_PERF (or SQL_INTERNAL_PERF for internal transactions); use 0 to disable
This cluster setting is being kept to preserve backwards-compatibility.
This session variable default should now be configured using ALTER ROLE... SET: https://www.cockroachlabs.com/docs/stable/alter-role.html"	application
sql.defaults.use_declarative_schema_changer	enumeration	on	"default value for use_declarative_schema_changer session setting;disables new schema changer by default [off = 0, on = 1, unsafe = 2, unsafe_always = 3]
This cluster setting is being kept to preserve backwards-compatibility.
This session variable default should now be configured using ALTER ROLE... SET: https://www.cockroachlabs.com/docs/stable/alter-role.html"	application
sql.defaults.vectorize	enumeration	on	"default vectorize mode [on = 0, on = 1, on = 2, experimental_always = 3, off = 4]
This cluster setting is being kept to preserve backwards-compatibility.
This session variable default should now be configured using ALTER ROLE... SET: https://www.cockroachlabs.com/docs/stable/alter-role.html"	application
sql.defaults.zigzag_join.enabled	boolean	false	"default value for enable_zigzag_join session setting; disallows use of zig-zag join by default
This cluster setting is being kept to preserve backwards-compatibility.
This session variable default should now be configured using ALTER ROLE... SET: https://www.cockroachlabs.com/docs/stable/alter-role.html"	application
sql.distsql.temp_storage.workmem	byte size	64 MiB	maximum amount of memory in bytes a processor can use before falling back to temp storage	application
sql.guardrails.max_row_size_err	byte size	512 MiB	maximum size of row (or column family if multiple column families are in use) that SQL can write to the database, above which an error is returned; use 0 to disable	application
sql.guardrails.max_row_size_log	byte size	64 MiB	maximum size of row (or column family if multiple column families are in use) that SQL can write to the database, above which an event is logged to SQL_PERF (or SQL_INTERNAL_PERF if the mutating statement was internal); use 0 to disable	application
sql.hash_sharded_range_pre_split.max	integer	16	max pre-split ranges to have when adding hash sharded index to an existing table	application
sql.index_recommendation.drop_unused_duration	duration	168h0m0s	the index unused duration at which we begin to recommend dropping the index	application
sql.insights.anomaly_detection.enabled	boolean	true	enable per-fingerprint latency recording and anomaly detection	application
sql.insights.anomaly_detection.latency_threshold	duration	50ms	statements must surpass this threshold to trigger anomaly detection and identification	application
sql.insights.anomaly_detection.memory_limit	byte size	1.0 MiB	the maximum amount of memory allowed for tracking statement latencies	application
sql.insights.execution_insights_capacity	integer	1000	the size of the per-node store of execution insights	application
sql.insights.high_retry_count.threshold	integer	10	the number of retries a slow statement must have undergone for its high retry count to be highlighted as a potential problem	application
sql.insights.latency_threshold	duration	100ms	amount of time after which an executing statement is considered slow. Use 0 to disable.	application
sql.log.slow_query.experimental_full_table_scans.enabled	boolean	false	when set to true, statements that perform a full table/index scan will be logged to the slow query log even if they do not meet the latency threshold. Must have the slow query log enabled for this setting to have any effect.	application
sql.log.slow_query.internal_queries.enabled	boolean	false	when set to true, internal queries which exceed the slow query log threshold are logged to a separate log. Must have the slow query log enabled for this setting to have any effect.	application
sql.log.slow_query.latency_threshold	duration	0s	when set to non-zero, log statements whose service latency exceeds the threshold to a secondary logger on each node	application
sql.log.user_audit	string		user/role-based audit logging configuration. An enterprise license is required for this cluster setting to take effect.	application
sql.log.user_audit.reduced_config.enabled	boolean	false	enables logic to compute a reduced audit configuration, computing the audit configuration only once at session start instead of at each SQL event. The tradeoff with the increase in performance (~5%), is that changes to the audit configuration (user role memberships/cluster setting) are not reflected within session. Users will need to start a new session to see these changes in their auditing behaviour.	application
sql.metrics.index_usage_stats.enabled	boolean	true	collect per index usage statistics	application
sql.metrics.max_mem_reported_stmt_fingerprints	integer	100000	the maximum number of reported statement fingerprints stored in memory	application
sql.metrics.max_mem_reported_txn_fingerprints	integer	100000	the maximum number of reported transaction fingerprints stored in memory	application
sql.metrics.max_mem_stmt_fingerprints	integer	7500	the maximum number of statement fingerprints stored in memory	application
sql.metrics.max_mem_txn_fingerprints	integer	7500	the maximum number of transaction fingerprints stored in memory	application
sql.metrics.statement_details.dump_to_logs.enabled (alias: sql.metrics.statement_details.dump_to_logs)	boolean	false	dump collected statement statistics to node logs when periodically cleared	application
sql.metrics.statement_details.enabled	boolean	true	collect per-statement query statistics	application
sql.metrics.statement_details.gateway_node.enabled	boolean	false	save the gateway node for each statement fingerprint. If false, the value will be stored as 0.	application
sql.metrics.statement_details.index_recommendation_collection.enabled	boolean	true	generate an index recommendation for each fingerprint ID	application
sql.metrics.statement_details.max_mem_reported_idx_recommendations	integer	5000	the maximum number of reported index recommendation info stored in memory	application
sql.metrics.statement_details.plan_collection.enabled	boolean	false	periodically save a logical plan for each fingerprint	application
sql.metrics.statement_details.plan_collection.period	duration	5m0s	the time until a new logical plan is collected	application
sql.metrics.statement_details.threshold	duration	0s	minimum execution time to cause statement statistics to be collected. If configured, no transaction stats are collected.	application
sql.metrics.transaction_details.enabled	boolean	true	collect per-application transaction statistics	application
sql.multiple_modifications_of_table.enabled	boolean	false	if true, allow statements containing multiple INSERT ON CONFLICT, UPSERT, UPDATE, or DELETE subqueries modifying the same table, at the risk of data corruption if the same row is modified multiple times by a single statement (multiple INSERT subqueries without ON CONFLICT cannot cause corruption and are always allowed)	application
sql.multiregion.drop_primary_region.enabled	boolean	true	allows dropping the PRIMARY REGION of a database if it is the last region	application
sql.notices.enabled	boolean	true	enable notices in the server/client protocol being sent	application
sql.notifications.enabled	boolean	true	enable or disable the PG NOTIFY/LISTEN feature	application
sql.optimizer.uniqueness_checks_for_gen_random_uuid.enabled	boolean	false	if enabled, uniqueness checks may be planned for mutations of UUID columns updated with gen_random_uuid(); otherwise, uniqueness is assumed due to near-zero collision probability	application
sql.schema.telemetry.recurrence	string	@weekly	cron-tab recurrence for SQL schema telemetry job	system-visible
sql.spatial.experimental_box2d_comparison_operators.enabled	boolean	false	enables the use of certain experimental box2d comparison operators	application
sql.stats.activity.persisted_rows.max	integer	200000	maximum number of rows of statement and transaction activity that will be persisted in the system tables	application
sql.stats.automatic_collection.enabled	boolean	true	automatic statistics collection mode	application
sql.stats.automatic_collection.fraction_stale_rows	float	0.2	target fraction of stale rows per table that will trigger a statistics refresh	application
sql.stats.automatic_collection.min_stale_rows	integer	500	target minimum number of stale rows per table that will trigger a statistics refresh	application
sql.stats.automatic_partial_collection.enabled	boolean	true	automatic partial statistics collection mode	application
sql.stats.automatic_partial_collection.fraction_stale_rows	float	0.05	target fraction of stale rows per table that will trigger a partial statistics refresh	application
sql.stats.automatic_partial_collection.min_stale_rows	integer	100	target minimum number of stale rows per table that will trigger a partial statistics refresh	application
sql.stats.cleanup.recurrence	string	@hourly	cron-tab recurrence for SQL Stats cleanup job	application
sql.stats.flush.enabled	boolean	true	if set, SQL execution statistics are periodically flushed to disk	application
sql.stats.flush.interval	duration	10m0s	the interval at which SQL execution statistics are flushed to disk, this value must be less than or equal to 1 hour	application
sql.stats.forecasts.enabled	boolean	true	when true, enables generation of statistics forecasts by default for all tables	application
sql.stats.forecasts.max_decrease	float	0.3333333333333333	the most a prediction is allowed to decrease, expressed as the minimum ratio of the prediction to the lowest prior observation	application
sql.stats.forecasts.min_goodness_of_fit	float	0.95	the minimum R² (goodness of fit) measurement required from all predictive models to use a forecast	application
sql.stats.forecasts.min_observations	integer	3	the mimimum number of observed statistics required to produce a statistics forecast	application
sql.stats.histogram_buckets.count	integer	200	maximum number of histogram buckets to build during table statistics collection	application
sql.stats.histogram_buckets.include_most_common_values.enabled	boolean	true	whether to include most common values as histogram buckets	application
sql.stats.histogram_buckets.max_fraction_most_common_values	float	0.1	maximum fraction of histogram buckets to use for most common values	application
sql.stats.histogram_collection.enabled	boolean	true	histogram collection mode	application
sql.stats.histogram_samples.count	integer	0	number of rows sampled for histogram construction during table statistics collection. Not setting this or setting a value of 0 means that a reasonable sample size will be automatically picked based on the table size.	application
sql.stats.multi_column_collection.enabled	boolean	true	multi-column statistics collection mode	application
sql.stats.non_default_columns.min_retention_period	duration	24h0m0s	minimum retention period for table statistics collected on non-default columns	application
sql.stats.persisted_rows.max	integer	1000000	maximum number of rows of statement and transaction statistics that will be persisted in the system tables before compaction begins	application
sql.stats.post_events.enabled	boolean	false	if set, an event is logged for every CREATE STATISTICS job	application
sql.stats.response.max	integer	20000	the maximum number of statements and transaction stats returned in a CombinedStatements request	application
sql.stats.response.show_internal.enabled	boolean	false	controls if statistics for internal executions should be returned by the CombinedStatements and if internal sessions should be returned by the ListSessions endpoints. These endpoints are used to display statistics on the SQL Activity pages	application
sql.stats.system_tables.enabled	boolean	true	when true, enables use of statistics on system tables by the query optimizer	application
sql.stats.system_tables_autostats.enabled	boolean	true	when true, enables automatic collection of statistics on system tables	application
sql.stats.virtual_computed_columns.enabled	boolean	true	set to true to collect table statistics on virtual computed columns	application
sql.telemetry.query_sampling.enabled	boolean	false	when set to true, executed queries will emit an event on the telemetry logging channel	application
sql.telemetry.query_sampling.internal.enabled	boolean	false	when set to true, internal queries will be sampled in telemetry logging	application
sql.telemetry.query_sampling.max_event_frequency	integer	8	the max event frequency (events per second) at which we sample executions for telemetry, note that it is recommended that this value shares a log-line limit of 10 logs per second on the telemetry pipeline with all other telemetry events. If sampling mode is set to 'transaction', this value is ignored.	application
sql.telemetry.query_sampling.mode	enumeration	statement	the execution level used for telemetry sampling. If set to 'statement', events are sampled at the statement execution level. If set to 'transaction', events are sampled at the transaction execution level, i.e. all statements for a transaction will be logged and are counted together as one sampled event (events are still emitted one per statement). [statement = 0, transaction = 1]	application
sql.telemetry.transaction_sampling.max_event_frequency	integer	8	the max event frequency (events per second) at which we sample transactions for telemetry. If sampling mode is set to 'statement', this setting is ignored. In practice, this means that we only sample a transaction if 1/max_event_frequency seconds have elapsed since the last transaction was sampled.	application
sql.telemetry.transaction_sampling.statement_events_per_transaction.max	integer	50	the maximum number of statement events to log for every sampled transaction. Note that statements that are logged by force do not adhere to this limit.	application
sql.temp_object_cleaner.cleanup_interval	duration	30m0s	how often to clean up orphaned temporary objects	application
sql.temp_object_cleaner.wait_interval	duration	30m0s	how long after creation a temporary object will be cleaned up	application
sql.log.all_statements.enabled (alias: sql.trace.log_statement_execute)	boolean	false	set to true to enable logging of all executed statements	application
sql.trace.stmt.enable_threshold	duration	0s	enables tracing on all statements; statements executing for longer than this duration will have their trace logged (set to 0 to disable); note that enabling this may have a negative performance impact; this setting applies to individual statements within a transaction and is therefore finer-grained than sql.trace.txn.enable_threshold	application
sql.trace.txn.enable_threshold	duration	0s	enables tracing on all transactions; transactions open for longer than this duration will have their trace logged (set to 0 to disable); note that enabling this may have a negative performance impact; this setting is coarser-grained than sql.trace.stmt.enable_threshold because it applies to all statements within a transaction as well as client communication (e.g. retries)	application
sql.ttl.changefeed_replication.disabled	boolean	false	if true, deletes issued by TTL will not be replicated via changefeeds (this setting will be ignored by changefeeds that have the ignore_disable_changefeed_replication option set; such changefeeds will continue to replicate all TTL deletes)	application
sql.ttl.default_delete_batch_size	integer	100	default amount of rows to delete in a single query during a TTL job	application
sql.ttl.default_delete_rate_limit	integer	100	default delete rate limit (rows per second) per node for each TTL job. Use 0 to signify no rate limit.	application
sql.ttl.default_select_batch_size	integer	500	default amount of rows to select in a single query during a TTL job	application
sql.ttl.default_select_rate_limit	integer	0	default select rate limit (rows per second) per node for each TTL job. Use 0 to signify no rate limit.	application
sql.ttl.job.enabled	boolean	true	whether the TTL job is enabled	application
sql.txn.read_committed_isolation.enabled	boolean	true	set to true to allow transactions to use the READ COMMITTED isolation level if specified by BEGIN/SET commands	application
sql.txn.repeatable_read_isolation.enabled (alias: sql.txn.snapshot_isolation.enabled)	boolean	false	set to true to allow transactions to use the REPEATABLE READ isolation level if specified by BEGIN/SET commands	application
sql.txn_fingerprint_id_cache.capacity	integer	100	the maximum number of txn fingerprint IDs stored	application
storage.columnar_blocks.enabled	boolean	true	set to true to enable columnar-blocks to store KVs in a columnar format	system-visible
storage.delete_compaction_excise.enabled	boolean	true	set to false to direct Pebble to not partially excise sstables in delete-only compactions	system-visible
storage.ingestion.value_blocks.enabled	boolean	true	set to true to enable writing of value blocks in ingestion sstables	application
storage.max_sync_duration	duration	20s	maximum duration for disk operations; any operations that take longer than this setting trigger a warning log entry or process crash	system-visible
storage.max_sync_duration.fatal.enabled	boolean	true	if true, fatal the process when a disk operation exceeds storage.max_sync_duration	application
storage.sstable.compression_algorithm	enumeration	snappy	determines the compression algorithm to use when compressing sstable data blocks for use in a Pebble store; [snappy = 1, zstd = 2, none = 3]	system-visible
storage.sstable.compression_algorithm_backup_storage	enumeration	snappy	determines the compression algorithm to use when compressing sstable data blocks for backup row data storage; [snappy = 1, zstd = 2, none = 3]	system-visible
storage.sstable.compression_algorithm_backup_transport	enumeration	snappy	determines the compression algorithm to use when compressing sstable data blocks for backup transport; [snappy = 1, zstd = 2, none = 3]	system-visible
timeseries.storage.resolution_10s.ttl	duration	240h0m0s	the maximum age of time series data stored at the 10 second resolution. Data older than this is subject to rollup and deletion.	system-visible
timeseries.storage.resolution_30m.ttl	duration	2160h0m0s	the maximum age of time series data stored at the 30 minute resolution. Data older than this is subject to deletion.	system-visible
trace.debug_http_endpoint.enabled (alias: trace.debug.enable)	boolean	false	if set, traces for recent requests can be seen at https://<ui>/debug/requests	application
trace.opentelemetry.collector	string		address of an OpenTelemetry trace collector to receive traces using the otel gRPC protocol, as <host>:<port>. If no port is specified, 4317 will be used.	application
trace.snapshot.rate	duration	0s	if non-zero, interval at which background trace snapshots are captured	application
trace.span_registry.enabled	boolean	true	if set, ongoing traces can be seen at https://<ui>/#/debug/tracez	application
trace.zipkin.collector	string		the address of a Zipkin instance to receive traces, as <host>:<port>. If no port is specified, 9411 will be used.	application
ui.database_locality_metadata.enabled	boolean	true	if enabled shows extended locality data about databases and tables in DB Console which can be expensive to compute	application
ui.display_timezone	enumeration	etc/utc	the timezone used to format timestamps in the ui [etc/utc = 0, america/new_york = 1]	application
<<<<<<< HEAD
version	version	1000024.3-upgrading-step-010	set the active cluster version in the format '<major>.<minor>'	application
=======
version	version	1000024.3-upgrading-to-1000025.1-step-002	set the active cluster version in the format '<major>.<minor>'	application
>>>>>>> e51945be
<|MERGE_RESOLUTION|>--- conflicted
+++ resolved
@@ -403,8 +403,4 @@
 trace.zipkin.collector	string		the address of a Zipkin instance to receive traces, as <host>:<port>. If no port is specified, 9411 will be used.	application
 ui.database_locality_metadata.enabled	boolean	true	if enabled shows extended locality data about databases and tables in DB Console which can be expensive to compute	application
 ui.display_timezone	enumeration	etc/utc	the timezone used to format timestamps in the ui [etc/utc = 0, america/new_york = 1]	application
-<<<<<<< HEAD
-version	version	1000024.3-upgrading-step-010	set the active cluster version in the format '<major>.<minor>'	application
-=======
-version	version	1000024.3-upgrading-to-1000025.1-step-002	set the active cluster version in the format '<major>.<minor>'	application
->>>>>>> e51945be
+version	version	1000025.1	set the active cluster version in the format '<major>.<minor>'	application