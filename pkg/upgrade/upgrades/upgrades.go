// Copyright 2020 The Cockroach Authors.
//
// Use of this software is governed by the CockroachDB Software License
// included in the /LICENSE file.

// Package upgrades contains the implementation of upgrades. It is imported
// by the server library.
//
// This package registers the upgrades with the upgrade package.
package upgrades

import (
	"context"

	"github.com/cockroachdb/cockroach/pkg/clusterversion"
	"github.com/cockroachdb/cockroach/pkg/roachpb"
	"github.com/cockroachdb/cockroach/pkg/settings"
	"github.com/cockroachdb/cockroach/pkg/upgrade"
	"github.com/cockroachdb/cockroach/pkg/upgrade/upgradebase"
)

// SettingsDefaultOverrides documents the effect of several migrations that add
// an explicit value for a setting, effectively changing the "default value"
// from what was defined in code.
var SettingsDefaultOverrides = map[settings.InternalKey]string{
	"diagnostics.reporting.enabled": "true",
	"cluster.secret":                "<random>",
}

// GetUpgrade returns the upgrade corresponding to this version if
// one exists.
func GetUpgrade(key roachpb.Version) (upgradebase.Upgrade, bool) {
	m, ok := registry[key]
	if !ok {
		return nil, false
	}
	return m, ok
}

// NoTenantUpgradeFunc is a TenantUpgradeFunc that doesn't do anything.
func NoTenantUpgradeFunc(context.Context, clusterversion.ClusterVersion, upgrade.TenantDeps) error {
	return nil
}

// registry defines the global mapping between a cluster version and the
// associated upgrade. The upgrade is only executed after a cluster-wide
// bump of the corresponding version gate.
var registry = make(map[roachpb.Version]upgradebase.Upgrade)

var upgrades = []upgradebase.Upgrade{
	upgrade.NewSystemUpgrade("intitialize the system cluster",
		clusterversion.VBootstrapSystem.Version(),
		bootstrapSystem,
		upgrade.RestoreActionNotRequired("initialization runs before restore")),

	upgrade.NewTenantUpgrade("intitialize the cluster",
		clusterversion.VBootstrapTenant.Version(),
		upgrade.NoPrecondition,
		bootstrapCluster,
		upgrade.RestoreActionNotRequired("initialization runs before restore")),

	newFirstUpgrade(clusterversion.V24_2Start.Version()),

	upgrade.NewTenantUpgrade(
		"add the redacted column to system.statement_diagnostics_requests table",
		clusterversion.V24_2_StmtDiagRedacted.Version(),
		upgrade.NoPrecondition,
		stmtDiagRedactedMigration,
		upgrade.RestoreActionNotRequired("cluster restore does not restore this table"),
	),

	upgrade.NewTenantUpgrade(
		"create all missing system tables in app tenants",
		clusterversion.V24_2_TenantSystemTables.Version(),
		upgrade.NoPrecondition,
		createTenantSystemTables,
		upgrade.RestoreActionNotRequired("cluster restore does not restore these tables"),
	),

	upgrade.NewTenantUpgrade(
		"add new columns to the system.tenant_usage table to store tenant consumption rates",
		clusterversion.V24_2_TenantRates.Version(),
		upgrade.NoPrecondition,
		tenantRatesMigration,
		upgrade.RestoreActionNotRequired("cluster restore does not restore the new field"),
	),

	upgrade.NewTenantUpgrade(
		"delete version row in system.tenant_settings",
		clusterversion.V24_2_DeleteTenantSettingsVersion.Version(),
		upgrade.NoPrecondition,
		deleteVersionTenantSettings,
		upgrade.RestoreActionImplemented("bad row skipped when restoring system.tenant_settings"),
	),

	newFirstUpgrade(clusterversion.V24_3_Start.Version()),

	upgrade.NewSystemUpgrade(
		"create a zone config for the timeseries range if one does not exist already",
		clusterversion.V24_3_AddTimeseriesZoneConfig.Version(),
		addTimeseriesZoneConfig,
		upgrade.RestoreActionNotRequired("this zone config isn't necessary for restore"),
	),

	upgrade.NewTenantUpgrade(
		"add new table_metadata table and job to the system tenant",
		clusterversion.V24_3_TableMetadata.Version(),
		upgrade.NoPrecondition,
		addTableMetadataTableAndJob,
		upgrade.RestoreActionNotRequired("cluster restore does not restore this table"),
	),

	upgrade.NewTenantUpgrade(
<<<<<<< HEAD
		"add new table for listen/notify queue",
		clusterversion.V24_3_ListenNotifyQueue.Version(),
		upgrade.NoPrecondition,
		createListenNotifyQueueTables,
		upgrade.RestoreActionNotRequired("cluster restore does not restore these tables"),
	),

=======
		"add exclude_data_from_backup to certain system tables on tenants",
		clusterversion.V24_3_TenantExcludeDataFromBackup.Version(),
		upgrade.NoPrecondition,
		tenantExcludeDataFromBackup,
		upgrade.RestoreActionNotRequired("cluster restore does not restore affected tables"),
	),

	upgrade.NewTenantUpgrade(
		"add new column to the system.sql_instances table to store whether a node is draining",
		clusterversion.V24_3_SQLInstancesAddDraining.Version(),
		upgrade.NoPrecondition,
		sqlInstancesAddDrainingMigration,
		upgrade.RestoreActionNotRequired("cluster restore does not restore the new field"),
	),

	upgrade.NewTenantUpgrade(
		"check that we are not in violation of the new license policies",
		clusterversion.V24_3_MaybePreventUpgradeForCoreLicenseDeprecation.Version(),
		checkForPostUpgradeThrottlePreCond,
		checkForPostUpgradeThrottleProcessing,
		upgrade.RestoreActionNotRequired("this check does not persist anything"),
	),

	upgrade.NewTenantUpgrade(
		"adds new columns to table_metadata table",
		clusterversion.V24_3_AddTableMetadataCols.Version(),
		upgrade.NoPrecondition,
		addTableMetadataCols,
		upgrade.RestoreActionNotRequired("cluster restore does not restore this table"),
	),

	newFirstUpgrade(clusterversion.V25_1_Start.Version()),

>>>>>>> e51945be
	// Note: when starting a new release version, the first upgrade (for
	// Vxy_zStart) must be a newFirstUpgrade. Keep this comment at the bottom.
}

func init() {
	for _, m := range upgrades {
		registry[m.Version()] = m
	}
}<|MERGE_RESOLUTION|>--- conflicted
+++ resolved
@@ -111,15 +111,6 @@
 	),
 
 	upgrade.NewTenantUpgrade(
-<<<<<<< HEAD
-		"add new table for listen/notify queue",
-		clusterversion.V24_3_ListenNotifyQueue.Version(),
-		upgrade.NoPrecondition,
-		createListenNotifyQueueTables,
-		upgrade.RestoreActionNotRequired("cluster restore does not restore these tables"),
-	),
-
-=======
 		"add exclude_data_from_backup to certain system tables on tenants",
 		clusterversion.V24_3_TenantExcludeDataFromBackup.Version(),
 		upgrade.NoPrecondition,
@@ -153,7 +144,14 @@
 
 	newFirstUpgrade(clusterversion.V25_1_Start.Version()),
 
->>>>>>> e51945be
+	upgrade.NewTenantUpgrade(
+		"add new table for listen/notify queue",
+		clusterversion.V25_1_ListenNotifyQueue.Version(),
+		upgrade.NoPrecondition,
+		createListenNotifyQueueTables,
+		upgrade.RestoreActionNotRequired("cluster restore does not restore these tables"),
+	),
+
 	// Note: when starting a new release version, the first upgrade (for
 	// Vxy_zStart) must be a newFirstUpgrade. Keep this comment at the bottom.
 }
